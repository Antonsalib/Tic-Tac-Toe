--- conflicted
+++ resolved
@@ -9,7 +9,6 @@
 import Int from "./Int";
 
 const Navbar = () => {
-<<<<<<< HEAD
   const [darkMode, setDarkMode] = useState(false);
 
   useEffect(() => {
@@ -24,7 +23,7 @@
             <li><Link to="/">Home</Link></li>
             <li><Link to="/Companies">Companies</Link></li>
             <li><Link to="/Users">Users</Link></li>
-            <li><Link to="/Players">Players</Link></li>
+            <li><Link to="/Players">Leaderboard</Link></li>
             <li><Link to="/Int">Int Data</Link></li>
             <li>
               <button onClick={() => setDarkMode(!darkMode)} className="theme-toggle">
@@ -33,28 +32,6 @@
             </li>
           </ul>
         </nav>
-=======
-    return (
-        <>
-            <div>
-                <nav className="navbar">
-                    <ul className="nav-links">
-                        <li><Link to="/">Home</Link></li>
-                        <li><Link to="/Companies">Companies</Link></li>
-                        <li><Link to="/Users">Users</Link></li>
-                        <li><Link to="/Players">Leaderboard</Link></li>
-                        <li><Link to="/Int">Int Data</Link></li>
-                    </ul>
-                </nav>
-                <Routes>
-                    <Route path="*" element={<Home />} />
-                    <Route path="/Companies" element={<Companies />} />
-                    <Route path="/Users" element={<Users />} /> 
-                    <Route path="/Players" element={<Players />} /> 
-                    <Route path="/Int" element={<Int />} /> 
-                </Routes>
-            </div>
->>>>>>> 040d1115
 
         <Routes>
           <Route path="*" element={<Home />} />
