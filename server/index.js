import express from "express";
import cors from "cors";
import OpenAI from "openai";
import { Op, literal } from "sequelize";
import Player from "./models/player.js";
import { syncModels } from "./models/index.js";
import sequelize from "./config/database.js"; // Import the Sequelize instance

const app = express();
const PORT = 3001;

app.use(cors());
app.use(express.json());

// Synchronize your models (this also seeds the AI Player and test data as needed)
syncModels();

// Set up OpenAI (replace "KEY HERE" with your actual OpenAI API key)
<<<<<<< HEAD
const OPENAI_API_KEY = "";
=======
const OPENAI_API_KEY = "KEY HERE";
>>>>>>> ba817b10
const openai = new OpenAI({ apiKey: OPENAI_API_KEY });  
const aiModel = "gpt-4-turbo";

// Endpoint for generating the AI move
app.get("/api/game", async (req, res) => {
  const boardJson = req.query.board;
  console.log("Received board from client:", boardJson);

  if (!boardJson || !boardJson.length) {
    return res.status(400).json({ error: "Missing or invalid board input." });
  }

  try {
    JSON.parse(boardJson);
  } catch (error) {
    console.error("Error parsing board JSON:", error);
    return res.status(400).json({ error: "Invalid board JSON format" });
  }

  const prompt = [];
  prompt.push("You are an expert tic tac toe player that only moves when it's your turn, making only one move at a time.  You play using a minmax algorithm");
  prompt.push("You play as O. Focus on winning, play extremely well.");
  prompt.push("For the JSON content I provide as input, please give me JSON output in the same format.");
  prompt.push("{board:[[],[],[]]}");

  const messages = [
    { role: "system", content: prompt.join(" ") },
    { role: "user", content: boardJson },
  ];

  try {
    console.log("Sending request to OpenAI with board:", boardJson);
    const completion = await openai.chat.completions.create({
      model: aiModel,
      messages,
      response_format: { type: "json_object" },
    });
    const aiResponse = completion.choices[0].message.content;
    console.log("Received AI response:", aiResponse);
    res.json({ aiResponse });
  } catch (error) {
    console.error("OpenAI API error:", error);
    res.status(500).json({ error: "Failed to generate AI move." });
  }
});

// GET endpoint to fetch all players for the leaderboard
app.get("/api/player", async (req, res) => {
  try {
    const players = await Player.findAll({
      order: [
        ["total_wins", "DESC"],
        ["total_games", "DESC"],
      ],
    });
    console.log(`Returning ${players.length} players for leaderboard`);
    return res.json(players);
  } catch (error) {
    console.error("Database error:", error);
    res.status(500).json({ error: "Failed to fetch players." });
  }
});

// GET endpoint to fetch a specific player by name
app.get("/api/player/:name", async (req, res) => {
  try {
    const playerName = req.params.name;
    console.log(`Looking up player: ${playerName}`);
    const player = await Player.findOne({
      where: { player_id: playerName },
    });
    if (!player) {
      console.log(`Player "${playerName}" not found`);
      return res.status(404).json({ error: "Player not found" });
    }
    console.log(`Found player: ${player.player_id}`);
    return res.json(player);
  } catch (error) {
    console.error("Database error:", error);
    res.status(500).json({ error: "Failed to fetch player." });
  }
});

// POST endpoint to create a new player (or ensure one exists)
app.post("/api/player/create", async (req, res) => {
  try {
    const { playerName } = req.body;
    if (!playerName) {
      console.error("Missing playerName in request body");
      return res.status(400).json({ error: "Player name is required" });
    }
    console.log(`Creating/finding player: "${playerName}"`);
    const [player, created] = await Player.findOrCreate({
      where: { player_id: playerName },
      defaults: {
        total_wins: 0,
        total_losses: 0,
        total_ties: 0,
        total_games: 0,
      },
    });
    console.log(`Player "${playerName}" ${created ? "created" : "already exists"}`);
    return res.json(player);
  } catch (error) {
    console.error("Database error:", error);
    res.status(500).json({ error: "Failed to create player." });
  }
});

// POST endpoint to update player statistics using atomic updates
app.post("/api/player/update", async (req, res) => {
  try {
    const { playerName, result } = req.body;
    if (!playerName || !result) {
      console.error("Missing playerName or result in request body");
      return res.status(400).json({ error: "Player name and result are required" });
    }
    console.log(`Updating player "${playerName}" with result: ${result}`);

    // Build the update object using Sequelize's literal to increment fields
    const updates = { total_games: literal("total_games + 1") };

    if (result === "win") {
      updates.total_wins = literal("total_wins + 1");
    } else if (result === "loss") {
      updates.total_losses = literal("total_losses + 1");
    } else if (result === "tie") {
      updates.total_ties = literal("total_ties + 1");
    } else {
      console.error("Invalid result:", result);
      return res.status(400).json({ error: "Invalid result type" });
    }

    // Update the player's statistics atomically
    await Player.update(updates, { where: { player_id: playerName } });

    // Retrieve the updated record
    const updatedPlayer = await Player.findOne({ where: { player_id: playerName } });
    console.log(`Player ${playerName} updated successfully`, updatedPlayer);
    return res.json(updatedPlayer);
  } catch (error) {
    console.error("Error updating player stats:", error);
    return res.status(500).json({ error: "Failed to update player statistics." });
  }
});

// (Optional) Additional endpoints (like move logging) can be added below.

app.listen(PORT, () => {
  console.log(`Server is running on port ${PORT}`);
});<|MERGE_RESOLUTION|>--- conflicted
+++ resolved
@@ -16,11 +16,7 @@
 syncModels();
 
 // Set up OpenAI (replace "KEY HERE" with your actual OpenAI API key)
-<<<<<<< HEAD
-const OPENAI_API_KEY = "";
-=======
 const OPENAI_API_KEY = "KEY HERE";
->>>>>>> ba817b10
 const openai = new OpenAI({ apiKey: OPENAI_API_KEY });  
 const aiModel = "gpt-4-turbo";
 
